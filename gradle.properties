#
# Copyright (c) 2024-2025 Elide Technologies, Inc.
#
# Licensed under the MIT license (the "License"); you may not use this file except in compliance
# with the License. You may obtain a copy of the License at
#
# https://opensource.org/license/mit/
#
# Unless required by applicable law or agreed to in writing, software distributed under the License is distributed on
# an "AS IS" BASIS, WITHOUT WARRANTIES OR CONDITIONS OF ANY KIND, either express or implied. See the
# License for the specific language governing permissions and limitations under the License.
#

# Settings: Build
strictMode = true
publishMainHostLock = false

buildEmbedded = false
buildDocs = false
buildBenchmarks = false
buildExperimentalEntrypoint = false
buildIdePlugins = false

enableSigning = false
enableSigstore = false
enableProguard = false
enableNativeTransport = false
enableOwasp = true

elide.buildMode = dev
elide.abiValidate = false
elide.kotlinNative = false
elide.allTargets = false
elide.release = false
elide.strict = false
elide.stamp = false
elide.atomicFu = true
elide.lockDeps = false
elide.graalvm.variant = ENTERPRISE
elide.vm.inspect = false
elide.kotlin.k2 = true
elide.entryDsn = https://cb4b4bfdfef4586f047a9240241beb12@o4507518750556160.ingest.us.sentry.io/4507518754095104

elidePluginVersion=latest

nativeImageBuildDebug = false
nativeImageBuildVerbose = false
elide.build.jpms.disable = true
elide.build.kotlin.wasm.disable = true

elide.publish.repo.maven.auth = false
elide.publish.repo.maven = s3://elide-maven
systemProp.org.gradle.s3.endpoint = https://8d4252856750d8486c1740c063bc5a40.r2.cloudflarestorage.com

# Settings: Gradle
org.gradle.parallel = true
org.gradle.caching = true
org.gradle.configureondemand = true
org.gradle.jvmargs = -XX:MaxMetaspaceSize=512m -XX:+UseG1GC -Xmx24g --add-opens=java.base/java.util.function=ALL-UNNAMED \
  --add-opens=java.base/java.util.stream=ALL-UNNAMED --add-opens=java.base/sun.nio.ch=ALL-UNNAMED --add-opens=java.\
  base/java.nio.channels=ALL-UNNAMED --add-opens=java.base/java.nio.channels.spi=ALL-UNNAMED --add-opens=java.base/java.\
  util.concurrent=ALL-UNNAMED --add-opens=java.base/java.util.concurrent.locks=ALL-UNNAMED --add-opens=java.base/java.\
  lang.ref=ALL-UNNAMED --add-opens=java.base/java.text=ALL-UNNAMED --add-opens=java.base/sun.util.calendar=ALL-UNNAMED \
  --enable-native-access=ALL-UNNAMED
org.gradle.unsafe.isolated-projects = false
org.gradle.configuration-cache = false
org.gradle.configuration-cache.parallel = false
org.gradle.configuration-cache.problems = warn
org.gradle.configuration-cache.stable = true
org.gradle.configuration-cache.max-problems = 1000
org.gradle.dependency.verification = off
org.gradle.workers.max = 8
org.gradle.warning.mode = none
gradle.enterprise.testretry.enabled = false
systemProp.gradle.enterprise.testretry.enabled = false

# Settings: Languages / Runtimes
versions.java.language = 21
versions.java.toolchain = 25
versions.java.minimum = 21
versions.java.target = 21
<<<<<<< HEAD
versions.kotlin.sdk = 2.3.0-Beta2
=======
versions.kotlin.sdk = 2.3.0-RC
>>>>>>> 9b992203
versions.kotlin.language = 2.1
versions.android.sdk.target = 33

# Settings: Libraries
micronautCatalogVersion = 4.6.1
micronautVersion = 4.10.2

# Settings: Kotlin
kotlin.code.style = official
kotlin.mpp.stability.nowarn = true
kotlin.js.yarn = false
kotlin.js.generate.executable.default = false
kotlin.js.ir.output.granularity = per-file
kotlin.jvm.target.validation.mode = warning
kotlin.parallel.tasks.in.project = true
kotlin.build.report.output = build_scan
kotlin.incremental = true
kotlin.apple.xcodeCompatibility.nowarn = true
kotlin.stdlib.default.dependency = true
kotlin.native.ignoreDisabledTargets = true
kotlinx.atomicfu.enableJvmIrTransformation = true
kotlinx.atomicfu.enableNativeIrTransformation = true
kotlinx.atomicfu.enableJsIrTransformation = true
kotlin.daemon.jvmargs = -Xmx2G -XX:+UseParallelGC
kotlin.compiler.preciseCompilationResultsBackup = true
kotlin.compiler.execution.strategy = daemon
kotlin.compiler.suppressExperimentalICOptimizationsWarning = true
kotlin.mpp.applyDefaultHierarchyTemplate = false
kotlin.mpp.enableCInteropCommonization = false
kotlin.build.report.http.include_git_branch.name = true
kotlin.build.report.include_compiler_arguments = true

# Settings: KApt & KSP
ksp.useKSP2 = true
ksp.incremental = true
ksp.incremental.intermodule = true
kapt.incremental.apt = false
kapt.verbose = false
kapt.use.k2 = true
kapt.use.worker.api = true
kapt.classloaders.cache.size = 12
kapt.include.compile.classpath = false

# Settings: Sonar
sonar.gradle.skipCompile = true
systemProp.sonar.gradle.skipCompile = true

# Settings: Dependency Analysis
dependency.analysis.print.build.health = false

# Settings: Dokka
org.jetbrains.dokka.experimental.tryK2 = false
org.jetbrains.dokka.experimental.gradle.pluginMode = V2Enabled
org.jetbrains.dokka.experimental.gradle.pluginMode.noWarn = true<|MERGE_RESOLUTION|>--- conflicted
+++ resolved
@@ -79,11 +79,7 @@
 versions.java.toolchain = 25
 versions.java.minimum = 21
 versions.java.target = 21
-<<<<<<< HEAD
-versions.kotlin.sdk = 2.3.0-Beta2
-=======
 versions.kotlin.sdk = 2.3.0-RC
->>>>>>> 9b992203
 versions.kotlin.language = 2.1
 versions.android.sdk.target = 33
 
